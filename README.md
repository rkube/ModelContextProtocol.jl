# ModelContextProtocol

[![Stable](https://img.shields.io/badge/docs-stable-blue.svg)](https://JuliaSMLM.github.io/ModelContextProtocol.jl/stable/)
[![Dev](https://img.shields.io/badge/docs-dev-blue.svg)](https://JuliaSMLM.github.io/ModelContextProtocol.jl/dev/)
[![Build Status](https://github.com/JuliaSMLM/ModelContextProtocol.jl/actions/workflows/CI.yml/badge.svg?branch=main)](https://github.com/JuliaSMLM/ModelContextProtocol.jl/actions/workflows/CI.yml?query=branch%3Amain)
[![Coverage](https://codecov.io/gh/JuliaSMLM/ModelContextProtocol.jl/branch/main/graph/badge.svg)](https://codecov.io/gh/JuliaSMLM/ModelContextProtocol.jl)

<<<<<<< HEAD
# ModelContextProtocol.jl

A Julia implementation of the Model Context Protocol (MCP), enabling integration with Large Language Models (LLMs) like Claude by providing standardized access to tools, resources, and prompts.

## Overview

The Model Context Protocol allows applications to provide context and capabilities to LLMs in a standardized way. This package implements the full MCP specification in Julia, enabling you to:

=======
A Julia implementation of the Model Context Protocol (MCP), enabling integration with Large Language Models (LLMs) like Anthropic's Claude by providing standardized access to tools, resources, and prompts.

## Overview

The [Model Context Protocol](https://github.com/modelcontextprotocol) allows applications to provide context and capabilities to LLMs in a standardized way. This package implements the full MCP specification in Julia, with `mcp_server()` as the main entry point for creating and configuring servers.

The `mcp_server()` function provides a flexible interface to:
- Create MCP servers with custom names and configurations
- Register tools, resources, and prompts manually or automatically
- Configure server capabilities and behavior
- Set up directory-based component organization

Example:
```julia
server = mcp_server(
    name = "my-server",
    version = "2024-11-05",
    tools = my_tool,              # Single tool or vector of tools
    resources = my_resource,      # Single resource or vector of resources
    prompts = my_prompt,         # Single prompt or vector of prompts
    description = "Server description",
    auto_register_dir = "path/to/components"  # Optional auto-registration
)
```

The package enables you to:
>>>>>>> ce197a7b
- Create MCP servers that expose tools, resources, and prompts
- Define custom tools that LLMs can interact with
- Organize and auto-register components from directory structures
- Handle all MCP protocol messages and lifecycle events

## Core Components

The package provides three main types that can be registered with an MCP server:

1. `MCPTool`: Represents callable functions that LLMs can use
   - Has a name, description, parameters, and handler function
   - LLMs can invoke tools to perform actions or computations

2. `MCPResource`: Represents data sources that LLMs can read
   - Has a URI, name, MIME type, and data provider function
   - Provides static or dynamic data access to LLMs

3. `MCPPrompt`: Represents template-based prompts
   - Has a name, description, and parameterized message templates
   - Helps standardize interactions with LLMs

<<<<<<< HEAD
All components must be registered with the MCP server either manually using `register!(server, component)` or through the auto-registration system.
=======
>>>>>>> ce197a7b

## Quick Start

### Installation

```julia
using Pkg
Pkg.add("ModelContextProtocol")
```

### Basic Example: Manual Tool Setup

Here's a minimal example creating an MCP server with a single tool:

```julia
using ModelContextProtocol
using JSON3
using Dates

# Create a simple tool that returns the current time
time_tool = MCPTool(
    name = "get_time",
    description = "Get current time in specified format",
    parameters = [
        ToolParameter(
            name = "format",
            type = "string",
            description = "DateTime format string",
            required = true
        )
    ],
    handler = params -> TextContent(
        type = "text",
        text = JSON3.write(Dict(
            "time" => Dates.format(now(), params["format"])
        ))
    )
)

# Create and start server with the tool
server = mcp_server(
    name = "time-server",
    description = "Simple MCP server with time tool",
    tools = time_tool
)

# Start the server
start!(server)
```

### Directory-Based Organization

You can also organize your MCP components in a directory structure and auto-register them:

```
my_mcp_server/
├── tools/
│   ├── time_tool.jl
│   └── math_tool.jl
├── resources/
│   └── data_source.jl
└── prompts/
    └── templates.jl
```

```julia
using ModelContextProtocol

# Create and start server with all components
server = mcp_server(
    name = "full-server",
    description = "MCP server with auto-registered components",
    auto_register_dir = "my_mcp_server"
)

start!(server)
```

The package will automatically scan the directory structure and register all components:
- `tools/`: Contains tool definitions (MCPTool instances)
- `resources/`: Contains resource definitions (MCPResource instances)
- `prompts/`: Contains prompt definitions (MCPPrompt instances)

Each component file should export one or more instances of the appropriate type. They will be automatically discovered and registered with the server.

## Component Structure

### Tools

Tools are functions that LLMs can call. Each tool must define:
- Name and description
- Input parameters with types and descriptions
- Handler function that processes the inputs

Example tool file (`tools/calculator.jl`):

```julia
using ModelContextProtocol
using JSON3

calculator_tool = MCPTool(
    name = "calculate",
    description = "Perform basic arithmetic",
    parameters = [
        ToolParameter(
            name = "expression",
            type = "string",
            description = "Math expression to evaluate",
            required = true
        )
    ],
    handler = params -> TextContent(
        type = "text",
        text = JSON3.write(Dict(
            "result" => eval(Meta.parse(params["expression"]))
        ))
    )
)
```

## Using with Claude

To use your MCP server with Claude, you need to:

1. Configure Claude Desktop:
   Add to `claude_desktop_config.json`:
   ```json
   {
     "mcpServers": {
       "my-server": {
         "command": "julia",
         "args": ["--project=/path/to/project", "server_script.jl"],
         "env": {
           "JULIA_DEPOT_PATH": "/path/to/julia/depot"
         }
       }
     }
   }
   ```

2. Start a conversation with Claude and tell it to use your server:
   ```
   Please connect to the MCP server named "my-server" and list its available tools.
   ```

3. Claude will connect to your server and can then:
   - List available tools using the server's capabilities
   - Call tools with appropriate parameters
   - Access resources and prompts
   - Report results back to you

<<<<<<< HEAD
Example interaction:
```
Human: Connect to my-server and get the current time in ISO format.

Claude: I'll connect to the server and help you get the current time.

I see the server has a "get_time" tool available. I'll use it with the ISO format.

Let me call the tool with the appropriate format parameter...

The current time is: 2024-01-16T14:30:25.123
```

## License

This project is licensed under the MIT License - see the LICENSE file for details.
=======



## License

This project is licensed under the MIT License - see the LICENSE file for details.
>>>>>>> ce197a7b
<|MERGE_RESOLUTION|>--- conflicted
+++ resolved
@@ -5,16 +5,6 @@
 [![Build Status](https://github.com/JuliaSMLM/ModelContextProtocol.jl/actions/workflows/CI.yml/badge.svg?branch=main)](https://github.com/JuliaSMLM/ModelContextProtocol.jl/actions/workflows/CI.yml?query=branch%3Amain)
 [![Coverage](https://codecov.io/gh/JuliaSMLM/ModelContextProtocol.jl/branch/main/graph/badge.svg)](https://codecov.io/gh/JuliaSMLM/ModelContextProtocol.jl)
 
-<<<<<<< HEAD
-# ModelContextProtocol.jl
-
-A Julia implementation of the Model Context Protocol (MCP), enabling integration with Large Language Models (LLMs) like Claude by providing standardized access to tools, resources, and prompts.
-
-## Overview
-
-The Model Context Protocol allows applications to provide context and capabilities to LLMs in a standardized way. This package implements the full MCP specification in Julia, enabling you to:
-
-=======
 A Julia implementation of the Model Context Protocol (MCP), enabling integration with Large Language Models (LLMs) like Anthropic's Claude by providing standardized access to tools, resources, and prompts.
 
 ## Overview
@@ -41,7 +31,6 @@
 ```
 
 The package enables you to:
->>>>>>> ce197a7b
 - Create MCP servers that expose tools, resources, and prompts
 - Define custom tools that LLMs can interact with
 - Organize and auto-register components from directory structures
@@ -63,10 +52,6 @@
    - Has a name, description, and parameterized message templates
    - Helps standardize interactions with LLMs
 
-<<<<<<< HEAD
-All components must be registered with the MCP server either manually using `register!(server, component)` or through the auto-registration system.
-=======
->>>>>>> ce197a7b
 
 ## Quick Start
 
@@ -218,7 +203,401 @@
    - Access resources and prompts
    - Report results back to you
 
-<<<<<<< HEAD
+
+
+
+## License
+
+This project is licensed under the MIT License - see the LICENSE file for details.
+
+
+A Julia implementation of the Model Context Protocol (MCP), enabling integration with Large Language Models (LLMs) like Anthropic's Claude by providing standardized access to tools, resources, and prompts.
+
+## Overview
+
+The [Model Context Protocol](https://github.com/modelcontextprotocol) allows applications to provide context and capabilities to LLMs in a standardized way. This package implements the full MCP specification in Julia, with `mcp_server()` as the main entry point for creating and configuring servers.
+
+The `mcp_server()` function provides a flexible interface to:
+- Create MCP servers with custom names and configurations
+- Register tools, resources, and prompts manually or automatically
+- Configure server capabilities and behavior
+- Set up directory-based component organization
+
+Example:
+```julia
+server = mcp_server(
+    name = "my-server",
+    version = "2024-11-05",
+    tools = my_tool,              # Single tool or vector of tools
+    resources = my_resource,      # Single resource or vector of resources
+    prompts = my_prompt,         # Single prompt or vector of prompts
+    description = "Server description",
+    auto_register_dir = "path/to/components"  # Optional auto-registration
+)
+```
+
+The package enables you to:
+- Create MCP servers that expose tools, resources, and prompts
+- Define custom tools that LLMs can interact with
+- Organize and auto-register components from directory structures
+- Handle all MCP protocol messages and lifecycle events
+
+## Core Components
+
+The package provides three main types that can be registered with an MCP server:
+
+1. `MCPTool`: Represents callable functions that LLMs can use
+   - Has a name, description, parameters, and handler function
+   - LLMs can invoke tools to perform actions or computations
+
+2. `MCPResource`: Represents data sources that LLMs can read
+   - Has a URI, name, MIME type, and data provider function
+   - Provides static or dynamic data access to LLMs
+
+3. `MCPPrompt`: Represents template-based prompts
+   - Has a name, description, and parameterized message templates
+   - Helps standardize interactions with LLMs
+
+
+## Quick Start
+
+### Installation
+
+```julia
+using Pkg
+Pkg.add("ModelContextProtocol")
+```
+
+### Basic Example: Manual Tool Setup
+
+Here's a minimal example creating an MCP server with a single tool:
+
+```julia
+using ModelContextProtocol
+using JSON3
+using Dates
+
+# Create a simple tool that returns the current time
+time_tool = MCPTool(
+    name = "get_time",
+    description = "Get current time in specified format",
+    parameters = [
+        ToolParameter(
+            name = "format",
+            type = "string",
+            description = "DateTime format string",
+            required = true
+        )
+    ],
+    handler = params -> TextContent(
+        type = "text",
+        text = JSON3.write(Dict(
+            "time" => Dates.format(now(), params["format"])
+        ))
+    )
+)
+
+# Create and start server with the tool
+server = mcp_server(
+    name = "time-server",
+    description = "Simple MCP server with time tool",
+    tools = time_tool
+)
+
+# Start the server
+start!(server)
+```
+
+### Directory-Based Organization
+
+You can also organize your MCP components in a directory structure and auto-register them:
+
+```
+my_mcp_server/
+├── tools/
+│   ├── time_tool.jl
+│   └── math_tool.jl
+├── resources/
+│   └── data_source.jl
+└── prompts/
+    └── templates.jl
+```
+
+```julia
+using ModelContextProtocol
+
+# Create and start server with all components
+server = mcp_server(
+    name = "full-server",
+    description = "MCP server with auto-registered components",
+    auto_register_dir = "my_mcp_server"
+)
+
+start!(server)
+```
+
+The package will automatically scan the directory structure and register all components:
+- `tools/`: Contains tool definitions (MCPTool instances)
+- `resources/`: Contains resource definitions (MCPResource instances)
+- `prompts/`: Contains prompt definitions (MCPPrompt instances)
+
+Each component file should export one or more instances of the appropriate type. They will be automatically discovered and registered with the server.
+
+## Component Structure
+
+### Tools
+
+Tools are functions that LLMs can call. Each tool must define:
+- Name and description
+- Input parameters with types and descriptions
+- Handler function that processes the inputs
+
+Example tool file (`tools/calculator.jl`):
+
+```julia
+using ModelContextProtocol
+using JSON3
+
+calculator_tool = MCPTool(
+    name = "calculate",
+    description = "Perform basic arithmetic",
+    parameters = [
+        ToolParameter(
+            name = "expression",
+            type = "string",
+            description = "Math expression to evaluate",
+            required = true
+        )
+    ],
+    handler = params -> TextContent(
+        type = "text",
+        text = JSON3.write(Dict(
+            "result" => eval(Meta.parse(params["expression"]))
+        ))
+    )
+)
+```
+
+## Using with Claude
+
+To use your MCP server with Claude, you need to:
+
+1. Configure Claude Desktop:
+   Add to `claude_desktop_config.json`:
+   ```json
+   {
+     "mcpServers": {
+       "my-server": {
+         "command": "julia",
+         "args": ["--project=/path/to/project", "server_script.jl"],
+         "env": {
+           "JULIA_DEPOT_PATH": "/path/to/julia/depot"
+         }
+       }
+     }
+   }
+   ```
+
+2. Start a conversation with Claude and tell it to use your server:
+   ```
+   Please connect to the MCP server named "my-server" and list its available tools.
+   ```
+
+3. Claude will connect to your server and can then:
+   - List available tools using the server's capabilities
+   - Call tools with appropriate parameters
+   - Access resources and prompts
+   - Report results back to you
+
+
+
+
+## License
+
+This project is licensed under the MIT License - see the LICENSE file for details.
+
+
+# ModelContextProtocol.jl
+
+A Julia implementation of the Model Context Protocol (MCP), enabling integration with Large Language Models (LLMs) like Claude by providing standardized access to tools, resources, and prompts.
+
+## Overview
+
+The Model Context Protocol allows applications to provide context and capabilities to LLMs in a standardized way. This package implements the full MCP specification in Julia, enabling you to:
+
+- Create MCP servers that expose tools, resources, and prompts
+- Define custom tools that LLMs can interact with
+- Organize and auto-register components from directory structures
+- Handle all MCP protocol messages and lifecycle events
+
+## Core Components
+
+The package provides three main types that can be registered with an MCP server:
+
+1. `MCPTool`: Represents callable functions that LLMs can use
+   - Has a name, description, parameters, and handler function
+   - LLMs can invoke tools to perform actions or computations
+
+2. `MCPResource`: Represents data sources that LLMs can read
+   - Has a URI, name, MIME type, and data provider function
+   - Provides static or dynamic data access to LLMs
+
+3. `MCPPrompt`: Represents template-based prompts
+   - Has a name, description, and parameterized message templates
+   - Helps standardize interactions with LLMs
+
+All components must be registered with the MCP server either manually using `register!(server, component)` or through the auto-registration system.
+
+## Quick Start
+
+### Installation
+
+```julia
+using Pkg
+Pkg.add("ModelContextProtocol")
+```
+
+### Basic Example: Manual Tool Setup
+
+Here's a minimal example creating an MCP server with a single tool:
+
+```julia
+using ModelContextProtocol
+using JSON3
+using Dates
+
+# Create a simple tool that returns the current time
+time_tool = MCPTool(
+    name = "get_time",
+    description = "Get current time in specified format",
+    parameters = [
+        ToolParameter(
+            name = "format",
+            type = "string",
+            description = "DateTime format string",
+            required = true
+        )
+    ],
+    handler = params -> TextContent(
+        type = "text",
+        text = JSON3.write(Dict(
+            "time" => Dates.format(now(), params["format"])
+        ))
+    )
+)
+
+# Create and start server with the tool
+server = mcp_server(
+    name = "time-server",
+    description = "Simple MCP server with time tool",
+    tools = time_tool
+)
+
+# Start the server
+start!(server)
+```
+
+### Directory-Based Organization
+
+You can also organize your MCP components in a directory structure and auto-register them:
+
+```
+my_mcp_server/
+├── tools/
+│   ├── time_tool.jl
+│   └── math_tool.jl
+├── resources/
+│   └── data_source.jl
+└── prompts/
+    └── templates.jl
+```
+
+```julia
+using ModelContextProtocol
+
+# Create and start server with all components
+server = mcp_server(
+    name = "full-server",
+    description = "MCP server with auto-registered components",
+    auto_register_dir = "my_mcp_server"
+)
+
+start!(server)
+```
+
+The package will automatically scan the directory structure and register all components:
+- `tools/`: Contains tool definitions (MCPTool instances)
+- `resources/`: Contains resource definitions (MCPResource instances)
+- `prompts/`: Contains prompt definitions (MCPPrompt instances)
+
+Each component file should export one or more instances of the appropriate type. They will be automatically discovered and registered with the server.
+
+## Component Structure
+
+### Tools
+
+Tools are functions that LLMs can call. Each tool must define:
+- Name and description
+- Input parameters with types and descriptions
+- Handler function that processes the inputs
+
+Example tool file (`tools/calculator.jl`):
+
+```julia
+using ModelContextProtocol
+using JSON3
+
+calculator_tool = MCPTool(
+    name = "calculate",
+    description = "Perform basic arithmetic",
+    parameters = [
+        ToolParameter(
+            name = "expression",
+            type = "string",
+            description = "Math expression to evaluate",
+            required = true
+        )
+    ],
+    handler = params -> TextContent(
+        type = "text",
+        text = JSON3.write(Dict(
+            "result" => eval(Meta.parse(params["expression"]))
+        ))
+    )
+)
+```
+
+## Using with Claude
+
+To use your MCP server with Claude, you need to:
+
+1. Configure Claude Desktop:
+   Add to `claude_desktop_config.json`:
+   ```json
+   {
+     "mcpServers": {
+       "my-server": {
+         "command": "julia",
+         "args": ["--project=/path/to/project", "server_script.jl"],
+         "env": {
+           "JULIA_DEPOT_PATH": "/path/to/julia/depot"
+         }
+       }
+     }
+   }
+   ```
+
+2. Start a conversation with Claude and tell it to use your server:
+   ```
+   Please connect to the MCP server named "my-server" and list its available tools.
+   ```
+
+3. Claude will connect to your server and can then:
+   - List available tools using the server's capabilities
+   - Call tools with appropriate parameters
+   - Access resources and prompts
+   - Report results back to you
+
 Example interaction:
 ```
 Human: Connect to my-server and get the current time in ISO format.
@@ -234,12 +613,4 @@
 
 ## License
 
-This project is licensed under the MIT License - see the LICENSE file for details.
-=======
-
-
-
-## License
-
-This project is licensed under the MIT License - see the LICENSE file for details.
->>>>>>> ce197a7b
+This project is licensed under the MIT License - see the LICENSE file for details.